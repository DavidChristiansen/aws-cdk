import { AwsAccountId, AwsPartition, AwsRegion, FnConcat, Token } from '..';
import { FnSelect, FnSplit } from '../cloudformation/fn';
<<<<<<< HEAD
import { isToken } from '../core/tokens';
=======
>>>>>>> 965b918d
import { CloudFormationToken } from './cloudformation-token';

/**
 * An Amazon Resource Name (ARN).
 * http://docs.aws.amazon.com/general/latest/gr/aws-arns-and-namespaces.html
 */
<<<<<<< HEAD
export class ArnUtils {
=======
export class Arn extends CloudFormationToken {
>>>>>>> 965b918d
    /**
     * Creates an ARN from components.
     *
     * If `partition`, `region` or `account` are not specified, the stack's
     * partition, region and account will be used.
     *
     * If any component is the empty string, an empty string will be inserted
     * into the generated ARN at the location that component corresponds to.
     *
     * The ARN will be formatted as follows:
     *
     *     arn:{partition}:{service}:{region}:{account}:{resource}{sep}}{resource-name}
     *
     */
    public static fromComponents(components: ArnComponents): string {
        const partition = components.partition == null
            ? new AwsPartition()
            : components.partition;
        const region = components.region == null
            ? new AwsRegion()
            : components.region;
        const account = components.account == null
            ? new AwsAccountId()
            : components.account;

        const values = [ 'arn', ':', partition, ':', components.service, ':', region, ':', account, ':', components.resource ];

        const sep = components.sep || '/';
        if (sep !== '/' && sep !== ':') {
            throw new Error('resourcePathSep may only be ":" or "/"');
        }

        if (components.resourceName != null) {
            values.push(sep);
            values.push(components.resourceName);
        }

        return new FnConcat(...values).toString();
    }

    /**
     * Given an ARN, parses it and returns components.
     *
     * If the ARN is a concrete string, it will be parsed and validated. The
     * separator (`sep`) will be set to '/' if the 6th component includes a '/',
     * in which case, `resource` will be set to the value before the '/' and
     * `resourceName` will be the rest. In case there is no '/', `resource` will
     * be set to the 6th components and `resourceName` will be set to the rest
     * of the string.
     *
     * If the ARN includes tokens (or is a token), the ARN cannot be validated,
     * since we don't have the actual value yet at the time of this function
     * call. You will have to know the separator and the type of ARN. The
     * resulting `ArnComponents` object will contain tokens for the
     * subexpressions of the ARN, not string literals. In this case this
     * function cannot properly parse the complete final resourceName (path) out
     * of ARNs that use '/' to both separate the 'resource' from the
     * 'resourceName' AND to subdivide the resourceName further. For example, in
     * S3 ARNs:
     *
     *      arn:aws:s3:::my_corporate_bucket/path/to/exampleobject.png
     *
     * After parsing the resourceName will not contain
     * 'path/to/exampleobject.png' but simply 'path'. This is a limitation
     * because there is no slicing functionality in CloudFormation templates.
     *
     * @param sep The separator used to separate resource from resourceName
     * @param hasName Whether there is a name component in the ARN at all. For
     * example, SNS Topics ARNs have the 'resource' component contain the topic
     * name, and no 'resourceName' component.
     *
     * @returns an ArnComponents object which allows access to the various
     * components of the ARN.
     *
     * @returns an ArnComponents object which allows access to the various
     *          components of the ARN.
     */
    public static parse(arn: string, sepIfToken: string = '/', hasName: boolean = true): ArnComponents {
        if (isToken(arn)) {
            return this.parseToken(new CloudFormationToken(arn), sepIfToken, hasName);
        }

        const components = arn.split(':') as Array<string | undefined>;

        if (components.length < 6) {
            throw new Error('ARNs must have at least 6 components: ' + arn);
        }

        const [ arnPrefix, partition, service, region, account, sixth, ...rest ] = components;

        if (arnPrefix !== 'arn') {
            throw new Error('ARNs must start with "arn:": ' + arn);
        }

        if (!service) {
            throw new Error('The `service` component (3rd component) is required: ' + arn);
        }

        if (!sixth) {
            throw new Error('The `resource` component (6th component) is required: ' + arn);
        }

        let resource: string;
        let resourceName: string | undefined;
        let sep: string | undefined;

        let sepIndex = sixth.indexOf('/');
        if (sepIndex !== -1) {
            sep = '/';
        } else if (rest.length > 0) {
            sep = ':';
            sepIndex = -1;
        }

        if (sepIndex !== -1) {
            resource = sixth.substr(0, sepIndex);
            resourceName = sixth.substr(sepIndex + 1);
        } else {
            resource = sixth;
        }

        if (rest.length > 0) {
            if (!resourceName) {
                resourceName = '';
            } else {
                resourceName += ':';
            }

            resourceName += rest.join(':');
        }

        const result: ArnComponents = { service, resource };
        if (partition) {
            result.partition = partition;
        }

        if (region) {
            result.region = region;
        }

        if (account) {
            result.account = account;
        }

        if (resourceName) {
            result.resourceName = resourceName;
        }

        if (sep) {
            result.sep = sep;
        }

        return result;
    }

    /**
     * Given a Token evaluating to ARN, parses it and returns components.
     *
     * The ARN cannot be validated, since we don't have the actual value yet
     * at the time of this function call. You will have to know the separator
     * and the type of ARN.
     *
     * The resulting `ArnComponents` object will contain tokens for the
     * subexpressions of the ARN, not string literals.
     *
     * WARNING: this function cannot properly parse the complete final
     * resourceName (path) out of ARNs that use '/' to both separate the
     * 'resource' from the 'resourceName' AND to subdivide the resourceName
     * further. For example, in S3 ARNs:
     *
     *      arn:aws:s3:::my_corporate_bucket/path/to/exampleobject.png
     *
     * After parsing the resourceName will not contain 'path/to/exampleobject.png'
     * but simply 'path'. This is a limitation because there is no slicing
     * functionality in CloudFormation templates.
     *
     * @param arn The input token that contains an ARN
     * @param sep The separator used to separate resource from resourceName
     * @param hasName Whether there is a name component in the ARN at all.
     * For example, SNS Topics ARNs have the 'resource' component contain the
     * topic name, and no 'resourceName' component.
     * @returns an ArnComponents object which allows access to the various
     * components of the ARN.
     */
    public static parseToken(arn: Token, sep: string = '/', hasName: boolean = true): ArnComponents {
        // Arn ARN looks like:
        // arn:partition:service:region:account-id:resource
        // arn:partition:service:region:account-id:resourcetype/resource
        // arn:partition:service:region:account-id:resourcetype:resource

        // We need the 'hasName' argument because {Fn::Select}ing a nonexistent field
        // throws an error.

        const components = new FnSplit(':', arn);

        const partition = new FnSelect(1, components).toString();
        const service = new FnSelect(2, components).toString();
        const region = new FnSelect(3, components).toString();
        const account = new FnSelect(4, components).toString();

        if (sep === ':') {
            const resource = new FnSelect(5, components).toString();
            const resourceName = hasName ? new FnSelect(6, components).toString() : undefined;

            return { partition, service, region, account, resource, resourceName, sep };
        } else {
            const lastComponents = new FnSplit(sep, new FnSelect(5, components));

            const resource = new FnSelect(0, lastComponents).toString();
            const resourceName = hasName ? new FnSelect(1, lastComponents).toString() : undefined;

            return { partition, service, region, account, resource, resourceName, sep };
        }
    }

    /**
     * Return a Token that represents the resource component of the ARN
     */
    public static resourceComponent(arn: string, sep: string = '/'): string {
        return ArnUtils.parseToken(new Token(arn), sep).resource;
    }

    /**
     * Return a Token that represents the resource Name component of the ARN
     */
    public static resourceNameComponent(arn: string, sep: string = '/'): string {
        return ArnUtils.parseToken(new Token(arn), sep, true).resourceName!;
    }
}

export interface ArnComponents {
    /**
     * The partition that the resource is in. For standard AWS regions, the
     * partition is aws. If you have resources in other partitions, the
     * partition is aws-partitionname. For example, the partition for resources
     * in the China (Beijing) region is aws-cn.
     *
     * @default The AWS partition the stack is deployed to.
     */
    partition?: string;

    /**
     * The service namespace that identifies the AWS product (for example,
     * 's3', 'iam', 'codepipline').
     */
    service: string;

    /**
     * The region the resource resides in. Note that the ARNs for some resources
     * do not require a region, so this component might be omitted.
     *
     * @default The region the stack is deployed to.
     */
    region?: string;

    /**
     * The ID of the AWS account that owns the resource, without the hyphens.
     * For example, 123456789012. Note that the ARNs for some resources don't
     * require an account number, so this component might be omitted.
     *
     * @default The account the stack is deployed to.
     */
    account?: string;

    /**
     * Resource type (e.g. "table", "autoScalingGroup", "certificate").
     * For some resource types, e.g. S3 buckets, this field defines the bucket name.
     */
    resource: string;

    /**
     * Separator between resource type and the resource.
     *
     * Can be either '/' or ':'. Will only be used if path is defined.
     * @default '/'
     */
    sep?: string;

    /**
     * Resource name or path within the resource (i.e. S3 bucket object key) or
     * a wildcard such as ``"*"``. This is service-dependent.
     */
    resourceName?: string;
}<|MERGE_RESOLUTION|>--- conflicted
+++ resolved
@@ -1,20 +1,13 @@
 import { AwsAccountId, AwsPartition, AwsRegion, FnConcat, Token } from '..';
 import { FnSelect, FnSplit } from '../cloudformation/fn';
-<<<<<<< HEAD
 import { isToken } from '../core/tokens';
-=======
->>>>>>> 965b918d
 import { CloudFormationToken } from './cloudformation-token';
 
 /**
  * An Amazon Resource Name (ARN).
  * http://docs.aws.amazon.com/general/latest/gr/aws-arns-and-namespaces.html
  */
-<<<<<<< HEAD
 export class ArnUtils {
-=======
-export class Arn extends CloudFormationToken {
->>>>>>> 965b918d
     /**
      * Creates an ARN from components.
      *
